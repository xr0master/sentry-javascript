export const SDK_NAME = 'sentry.javascript.browser';
<<<<<<< HEAD
export const SDK_VERSION = '5.8.0-beta.1';
=======
export const SDK_VERSION = '5.9.0';
>>>>>>> cd661991
<|MERGE_RESOLUTION|>--- conflicted
+++ resolved
@@ -1,6 +1,2 @@
 export const SDK_NAME = 'sentry.javascript.browser';
-<<<<<<< HEAD
-export const SDK_VERSION = '5.8.0-beta.1';
-=======
-export const SDK_VERSION = '5.9.0';
->>>>>>> cd661991
+export const SDK_VERSION = '5.9.0';